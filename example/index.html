--- conflicted
+++ resolved
@@ -1,13 +1,7 @@
 <html>
 <head>
-<<<<<<< HEAD
   <link href='style.css' rel='stylesheet'>
   <meta name="viewport" content="user-scalable=no, width=device-width, initial-scale=1, maximum-scale=1">
-</head>
-<body>
-=======
-  <link href='style.css' rel='stylesheet' />
->>>>>>> adc72b11
   <style  type="text/css">
     /**
      * markers
